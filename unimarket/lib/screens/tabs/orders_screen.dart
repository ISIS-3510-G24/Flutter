import 'dart:async';
import 'dart:io';
import 'package:flutter/cupertino.dart';
import 'package:flutter_svg/flutter_svg.dart';
import 'package:google_fonts/google_fonts.dart';
import 'package:unimarket/theme/app_colors.dart';
import 'package:cloud_firestore/cloud_firestore.dart';
import 'package:firebase_auth/firebase_auth.dart';
import 'package:unimarket/screens/payment/payment_screen.dart';
import 'package:unimarket/services/product_service.dart';
import 'package:unimarket/models/order_model.dart';
import 'package:unimarket/services/cache_orders_service.dart';
import 'package:unimarket/services/connectivity_service.dart';
import 'package:unimarket/screens/orders/order_details_screen.dart';
import 'package:flutter_cache_manager/flutter_cache_manager.dart';

class OrdersScreen extends StatefulWidget {
  const OrdersScreen({super.key});

  @override
  _OrdersScreenState createState() => _OrdersScreenState();
}

class _OrdersScreenState extends State<OrdersScreen> {
  int _selectedTab = 1; // Default tab is "Buying"
  List<Map<String, dynamic>> buyingProducts = [];
  List<Map<String, dynamic>> historyProducts = [];
  List<Map<String, dynamic>> sellingProducts = [];
  final ProductService _productService =  ProductService();

  final CacheOrdersService<String, Map<String, dynamic>> _ordersCache =
      CacheOrdersService(50, "orders_cache");
  final ConnectivityService _connectivityService = ConnectivityService();
  late StreamSubscription<bool> _connectivitySubscription;
  late StreamSubscription<bool> _checkingSubscription;

  bool _isConnected = true;
  bool _isCheckingConnectivity = false;

  @override
  void initState() {
    super.initState();
    _initializeCache().then((_) {
      _setupConnectivityListener();
      _loadOrdersWithCache("buying", _fetchBuyingOrders);
      _loadOrdersWithCache("history", _fetchHistoryOrders);
      _loadOrdersWithCache("selling", _fetchSellingOrders);
      _checkAndShowPeakHourNotification();
    });
  }

  Future<void> _initializeCache() async {
    await _ordersCache.loadFromStorage();
  }

  void _setupConnectivityListener() {
    _connectivitySubscription = _connectivityService.connectivityStream.listen((bool isConnected) {
      setState(() {
        _isConnected = isConnected;
      });
    });

    _checkingSubscription = _connectivityService.checkingStream.listen((bool isChecking) {
      setState(() {
        _isCheckingConnectivity = isChecking;
      });
    });
  }

  void _handleRetryPressed() async {
    bool hasInternet = await _connectivityService.checkConnectivity();
    setState(() {
      _isConnected = hasInternet;
    });
  }

  @override
  void dispose() {
    _connectivitySubscription.cancel();
    _checkingSubscription.cancel();
    super.dispose();
  }

  void _clearCache() async {
    await _ordersCache.clear();
    setState(() {
      buyingProducts = [];
      historyProducts = [];
      sellingProducts = [];
    });
  }

  void _checkAndShowPeakHourNotification() {
    print("Checking and showing peak hour notification...");
  }

  Future<void> _loadOrdersWithCache(
      String cacheKey, Future<List<Map<String, dynamic>>> Function() fetchFunction) async {
    final cachedOrders = <Map<String, dynamic>>[];
    for (var order in buyingProducts) {
      final cachedOrder = _ordersCache.get(order['orderId']);
      if (cachedOrder != null) {
        cachedOrders.add(cachedOrder);
      }
    }
    if (cachedOrders.isNotEmpty) {
      setState(() {
        if (cacheKey == "buying") buyingProducts = cachedOrders;
        if (cacheKey == "history") historyProducts = cachedOrders;
        if (cacheKey == "selling") sellingProducts = cachedOrders;
      });
      return;
    }
    final orders = await fetchFunction();
    for (var order in orders) {
      await _ordersCache.put(order['orderId'], order);
    }
    setState(() {
      if (cacheKey == "buying") buyingProducts = orders;
      if (cacheKey == "history") historyProducts = orders;
      if (cacheKey == "selling") sellingProducts = orders;
    });
  }

  Future<List<Map<String, dynamic>>> _fetchBuyingOrders() async {
    final user = FirebaseAuth.instance.currentUser;
    if (user == null) return [];
    try {
      final snapshot = await FirebaseFirestore.instance
          .collection('orders')
          .where('buyerID', isEqualTo: user.uid)
          .where('status', whereIn: ['Delivered', 'Purchased', 'Unpaid'])
          .get();

      return await Future.wait(snapshot.docs.map((doc) async {
        final product = await _productService.getProductById(doc['productID']);
        return {
          "orderId": doc.id,
          "productId": doc['productID'],
          "name": product?.title ?? "Product ID: ${doc['productID']}",
          "details": "Order Date: ${doc['orderDate'].toDate()}",
          "status": doc['status'],
          "action": doc['status'] == "Delivered" ? "Help" : doc['status'] == "Unpaid" ? "Complete" : "",
          "image": product?.imageUrls.isNotEmpty == true ? product!.imageUrls[0] : "assets/svgs/ImagePlaceHolder.svg",
          "price": _formatPrice(doc['price']),
        };
      }).toList());
    } catch (e) {
      print("Error fetching buying orders: $e");
      return [];
    }
  }

  Future<List<Map<String, dynamic>>> _fetchHistoryOrders() async {
    final user = FirebaseAuth.instance.currentUser;
    if (user == null) {
      print("User is not authenticated");
      return [];
    }

    try {
      final snapshot = await FirebaseFirestore.instance
          .collection('orders')
          .where('buyerID', isEqualTo: user.uid)
          .where('status', isEqualTo: 'Completed')
          .get();

      return await Future.wait(snapshot.docs.map((doc) async {
        final product = await _productService.getProductById(doc['productID']);
        return {
          "orderId": doc.id,
          "productId": doc['productID'],
          "name": product != null ? product.title : "Product ID: ${doc['productID']}",
          "details": "Order Date: ${doc['orderDate'].toDate()}",
          "status": doc['status'],
          "action": "Help",
          "image": product != null && product.imageUrls.isNotEmpty
              ? product.imageUrls[0]
              : "assets/svgs/ImagePlaceHolder.svg",
          "price": _formatPrice(doc['price']),
        };
      }).toList());
    } catch (e) {
      print("Error fetching history orders: $e");
      return [];
    }
  }

  Future<List<Map<String, dynamic>>> _fetchSellingOrders() async {
    final user = FirebaseAuth.instance.currentUser;
    if (user == null) {
      print("User is not authenticated");
      return [];
    }

    try {
      final snapshot = await FirebaseFirestore.instance
          .collection('orders')
          .where('sellerID', isEqualTo: user.uid)
          .get();

      return await Future.wait(snapshot.docs.map((doc) async {
        final product = await _productService.getProductById(doc['productID']);
        return {
          "orderId": doc.id,
          "productId": doc['productID'],
          "name": product != null ? product.title : "Product ID: ${doc['productID']}",
          "details": "Order Date: ${doc['orderDate'].toDate()}",
          "status": doc['status'],
          "action": "Modify",
          "image": product != null && product.imageUrls.isNotEmpty
              ? product.imageUrls[0]
              : "assets/svgs/ImagePlaceHolder.svg",
          "price": _formatPrice(doc['price']),
        };
      }).toList());
    } catch (e) {
      print("Error fetching selling orders: $e");
      return [];
    }
  }

  String _formatPrice(dynamic price) {
    final priceString = price.toInt().toString();
    return "${priceString.replaceAllMapped(RegExp(r'\B(?=(\d{3})+(?!\d))'), (match) => '.')} \$";
  }

  List<Map<String, dynamic>> _getCurrentProducts() {
    switch (_selectedTab) {
      case 0:
        return historyProducts;
      case 1:
        return buyingProducts;
      case 2:
        return sellingProducts;
      default:
        return [];
    }
  }

  @override
<<<<<<< HEAD
Widget build(BuildContext context) {
  return CupertinoPageScaffold(
    navigationBar: CupertinoNavigationBar(
      middle: Text(
        "Orders",
        style: GoogleFonts.inter(fontWeight: FontWeight.bold),
      ),
      trailing: CupertinoButton(
        padding: EdgeInsets.zero,
        onPressed: _clearCache,
        child: const Icon(CupertinoIcons.trash, color: AppColors.primaryBlue), // Llama al método para borrar el caché
=======
  Widget build(BuildContext context) {
    return CupertinoPageScaffold(
      navigationBar: CupertinoNavigationBar(
        //microoptimization const 
        middle: const Text(
          "Orders",
          style: TextStyle(fontWeight: FontWeight.bold),
        ),
        trailing: CupertinoButton(
          padding: EdgeInsets.zero,
          child: const Icon(CupertinoIcons.trash, color: AppColors.primaryBlue),
          onPressed: _clearCache,
        ),
>>>>>>> a9553fbd
      ),
      child: Stack(
        children: [
          SafeArea(
            child: Column(
              children: [
                if (!_isConnected || _isCheckingConnectivity)
                  Container(
                    width: double.infinity,
                    color: CupertinoColors.systemYellow.withOpacity(0.3),
                    padding: const EdgeInsets.symmetric(vertical: 8, horizontal: 16),
                    child: Row(
                      children: [
                        _isCheckingConnectivity
                            ? const CupertinoActivityIndicator(radius: 8)
                            : const Icon(
                                CupertinoIcons.exclamationmark_triangle,
                                size: 16,
                                color: CupertinoColors.systemYellow,
                              ),
                        const SizedBox(width: 8),
                        Expanded(
                          child: Text(
                            _isCheckingConnectivity
                                ? "Checking internet connection..."
                                : "You are offline. Some features may not work.",
                            style: GoogleFonts.inter(
                              fontSize: 12,
                              color: CupertinoColors.systemGrey,
                            ),
                          ),
                        ),
                        if (!_isCheckingConnectivity)
                          CupertinoButton(
                            padding: EdgeInsets.zero,
                            minSize: 0,
<<<<<<< HEAD
                            onPressed: _handleRetryPressed,
                            child: Text(
=======
                            child: const Text(
>>>>>>> a9553fbd
                              "Retry",
                              style: TextStyle(fontSize: 12, color: AppColors.primaryBlue),
                            ),
                          ),
                      ],
                    ),
                  ),
                const SizedBox(height: 10),
                _buildTabSelector(),
                const SizedBox(height: 10),
                Expanded(
                  child: ListView.separated(
                    padding: const EdgeInsets.symmetric(horizontal: 20),
                    itemCount: _getCurrentProducts().length,
                    separatorBuilder: (context, index) =>
                        Container(height: 1, color: AppColors.lightGreyBackground),
                    itemBuilder: (context, index) {
                      final product = _getCurrentProducts()[index];
                      return _buildProductItem(product);
                    },
                  ),
                ),
              ],
            ),
          ),
        ],
      ),
    );
  }

  Widget _buildTabSelector() {
    return Padding(
      padding: const EdgeInsets.symmetric(horizontal: 30),
      child: Container(
        decoration: BoxDecoration(
          color: CupertinoColors.white, // Fondo blanco para que no se vea raro
          borderRadius: BorderRadius.circular(30), // Bordes redondeados
        ),
        padding: const EdgeInsets.all(8),
        child: CupertinoSegmentedControl<int>(
          groupValue: _selectedTab,
          onValueChanged: (int newIndex) {
            setState(() {
              _selectedTab = newIndex;
            });
          },
          children: const {
            0: Text(
              "History",
              style: TextStyle(
                fontSize: 14,
                fontWeight: FontWeight.normal,
                color: AppColors.primaryBlue,
              ),
            ),
            1: Text(
              "Buying",
              style: TextStyle(
                fontSize: 14,
                fontWeight: FontWeight.normal,
                color: AppColors.primaryBlue,
              ),
            ),
            2: Text(
              "Selling",
              style: TextStyle(
                fontSize: 14,
                fontWeight: FontWeight.normal,
                color: AppColors.primaryBlue,
              ),
            ),
          },
          selectedColor: AppColors.primaryBlue, // Color del botón seleccionado
          borderColor: AppColors.primaryBlue, // Borde azul para que se vea como antes
          unselectedColor: CupertinoColors.white, // Fondo blanco para los botones no seleccionados
          pressedColor: CupertinoColors.systemGrey4.withOpacity(0.2), // Color al presionar
        ),
      ),
    );
  }

  Widget _buildProductItem(Map<String, dynamic> product) {
    return CupertinoButton(
      padding: EdgeInsets.zero,
      onPressed: () {
        _ordersCache.put(product['orderId'], product);
        Navigator.push(
          context,
          CupertinoPageRoute(
            builder: (context) => OrderDetailsScreen(order: product),
          ),
        );
      },
      child: Container(
        padding: const EdgeInsets.symmetric(vertical: 12),
        child: Row(
          crossAxisAlignment: CrossAxisAlignment.center,
          children: [
            ClipRRect(
              borderRadius: BorderRadius.circular(10),
              child: FutureBuilder<File?>(
                future: _loadCachedImage(product["image"]),
                builder: (context, snapshot) {
                  if (snapshot.connectionState == ConnectionState.waiting) {
                    // microoptimization const
                    return const CupertinoActivityIndicator();
                  } else if (snapshot.hasError || snapshot.data == null) {
                    return SvgPicture.asset(
                      "assets/svgs/ImagePlaceHolder.svg",
                      width: 100,
                      height: 100,
                      fit: BoxFit.cover,
                    );
                  } else {
                    return Image.file(
                      snapshot.data!,
                      width: 100,
                      height: 100,
                      fit: BoxFit.cover,
                    );
                  }
                },
              ),
            ),
            const SizedBox(width: 10),
            Expanded(
              child: Column(
                crossAxisAlignment: CrossAxisAlignment.start,
                children: [
                  Text(
                    product["name"]!,
                    style: GoogleFonts.inter(fontSize: 16, fontWeight: FontWeight.bold, color: AppColors.primaryBlue),
                  ),
                  Text(
                    product["details"]!,
                    style: GoogleFonts.inter(fontSize: 14, color: CupertinoColors.systemGrey),
                  ),
                  if (product.containsKey("price"))
                    Text(
                      product["price"]!,
                      style: GoogleFonts.inter(fontSize: 16, fontWeight: FontWeight.w600, color: AppColors.primaryBlue),
                    ),
                  if (product.containsKey("status"))
                    Text(
                      product["status"]!,
                      style: GoogleFonts.inter(fontSize: 14, color: CupertinoColors.systemGrey),
                    ),
                ],
              ),
            ),
            if (_selectedTab != 2) ...[
              CupertinoButton(
                padding: EdgeInsets.zero,
                child: Container(
                  padding: const EdgeInsets.all(8),
                  decoration: const BoxDecoration(
                    shape: BoxShape.circle,
                    color: AppColors.primaryBlue,
                  ),
                  child: const Icon(
                    CupertinoIcons.chat_bubble,
                    color: CupertinoColors.white,
                    size: 20,
                  ),
                ),
                onPressed: () {},
              ),
            ],
            const SizedBox(width: 10),
            if (_selectedTab == 1 && product["status"] == "Unpaid")
              CupertinoButton(
                padding: EdgeInsets.zero,
                onPressed: () {
                  if (!_isConnected) {
                    showCupertinoDialog(
                      context: context,
                      builder: (ctx) => CupertinoAlertDialog(
                        title: const Text("Uh! Oh!"),
                        content: const Text("You can't make payments offline."),
                        actions: [
                          CupertinoDialogAction(
                            child: const Text("OK"),
                            onPressed: () => Navigator.pop(ctx),
                          ),
                        ],
                      ),
                    );
                  } else {
                    Navigator.push(
                      context,
                      CupertinoPageRoute(
                        builder: (context) => PaymentScreen(
                          productId: product["productId"],
                          orderId: product["orderId"],
                        ),
                      ),
                    );
                  }
                },
                child: Text(
                  "Complete",
                  style: GoogleFonts.inter(
                    fontSize: 16,
                    fontWeight: FontWeight.bold,
                    color: AppColors.primaryBlue,
                  ),
                ),
              ),
            if (_selectedTab == 2) ...[
              const SizedBox(width: 10),
              CupertinoButton(
                padding: EdgeInsets.zero,
                child: Container(
                  padding: const EdgeInsets.all(8),
                  decoration: const BoxDecoration(
                    shape: BoxShape.circle,
                    color: AppColors.lightGreyBackground,
                  ),
                  child: const Icon(
                    CupertinoIcons.clear_circled,
                    color: CupertinoColors.systemGrey,
                    size: 20,
                  ),
                ),
                onPressed: () {},
              ),
            ]
          ],
        ),
      ),
    );
  }

  Future<File?> _loadCachedImage(String? imageUrl) async {
    if (imageUrl == null || imageUrl.isEmpty) return null;
    try {
      final file = await DefaultCacheManager().getSingleFile(imageUrl);
      return file.existsSync() ? file : null;
    } catch (e) {
      return null;
    }
  }
}<|MERGE_RESOLUTION|>--- conflicted
+++ resolved
@@ -239,19 +239,6 @@
   }
 
   @override
-<<<<<<< HEAD
-Widget build(BuildContext context) {
-  return CupertinoPageScaffold(
-    navigationBar: CupertinoNavigationBar(
-      middle: Text(
-        "Orders",
-        style: GoogleFonts.inter(fontWeight: FontWeight.bold),
-      ),
-      trailing: CupertinoButton(
-        padding: EdgeInsets.zero,
-        onPressed: _clearCache,
-        child: const Icon(CupertinoIcons.trash, color: AppColors.primaryBlue), // Llama al método para borrar el caché
-=======
   Widget build(BuildContext context) {
     return CupertinoPageScaffold(
       navigationBar: CupertinoNavigationBar(
@@ -265,7 +252,7 @@
           child: const Icon(CupertinoIcons.trash, color: AppColors.primaryBlue),
           onPressed: _clearCache,
         ),
->>>>>>> a9553fbd
+
       ),
       child: Stack(
         children: [
@@ -302,12 +289,10 @@
                           CupertinoButton(
                             padding: EdgeInsets.zero,
                             minSize: 0,
-<<<<<<< HEAD
-                            onPressed: _handleRetryPressed,
-                            child: Text(
-=======
+
+
                             child: const Text(
->>>>>>> a9553fbd
+
                               "Retry",
                               style: TextStyle(fontSize: 12, color: AppColors.primaryBlue),
                             ),
