import 'dart:async';
import 'dart:io';

import 'package:flutter/cupertino.dart';
import 'package:flutter/material.dart';
import 'package:google_fonts/google_fonts.dart';
import 'package:unimarket/data/firebase_dao.dart';
import 'package:unimarket/services/auth_storage_service.dart';
import 'package:unimarket/services/connectivity_service.dart';


class LoginScreen extends StatefulWidget {
  final VoidCallback showRegisterPage;
  const LoginScreen({super.key, required this.showRegisterPage});

  @override
  State<LoginScreen> createState() => _LoginScreenState();
}

class _LoginScreenState extends State<LoginScreen> {
  final TextEditingController _emailController = TextEditingController();
  final TextEditingController _passwordController = TextEditingController();
  final ConnectivityService _connectivityService = ConnectivityService();
  final FirebaseDAO _firebaseDAO = FirebaseDAO();
  bool _isCheckingConnectivity = false;
  bool _isOffline = false;
  bool _hasInternetAccess = true;
  Future<bool> _savedCredentialsFuture = Future.value(false);
   StreamSubscription? _connectivitySubscription;
  bool _biometricsAvailable = false;

 @override 
  void initState() { 
    super.initState(); 
    _checkBiometrics(); 
    _loadSavedEmail(); 
    _savedCredentialsFuture = BiometricAuthService.hasSavedCredentials(); 
     
    // Initialize with current state 
    _hasInternetAccess = _connectivityService.hasInternetAccess; 
    _isCheckingConnectivity = _connectivityService.isChecking; 
     
    // Set up connectivity listeners 
    _connectivitySubscription = _connectivityService.connectivityStream.listen((hasInternet) { 
      if (mounted) { 
        setState(() { 
          _hasInternetAccess = hasInternet; 
          // When we get a connectivity result, we're no longer checking 
          _isCheckingConnectivity = false; 
        }); 
      } 
    }); 
    _checkConnectivity(); 
    WidgetsBinding.instance.addPostFrameCallback((_){
      if (!_hasInternetAccess){
        _connectivityService.checkConnectivity();
      }
    });
}

  Future<void> _checkBiometrics() async {
    _biometricsAvailable = await BiometricAuthService.hasBiometrics;
    setState(() {});
  }

  Future<void> _loadSavedEmail() async {
    if (await BiometricAuthService.hasSavedCredentials()) {
      final credentials = await BiometricAuthService.getSavedCredentials();
      if (mounted) {
        setState(() {
          _emailController.text = credentials['email'] ?? '';
        });
      }
    }
  }

  Future<void> _handleBiometricLogin() async {
    if (!_biometricsAvailable) return;

    final authenticated = await BiometricAuthService.authenticate();
    if (!authenticated) return;

    if (await BiometricAuthService.hasSavedCredentials()) {
      final credentials = await BiometricAuthService.getSavedCredentials();
      await _attemptLogin(credentials['email']!, credentials['password']!);
    }
  }

  Future<void> _attemptLogin(String email, String password) async {
  // First validate inputs
  if (email.isEmpty || password.isEmpty) {
    _showLoginError('Please enter both email and password');
    return;
  }

  try {
    // Try online login first with timeout
    final success = await _firebaseDAO.signIn(email, password)
      .timeout(const Duration(seconds: 10));
    String userID = await _firebaseDAO.getCurrentUserIdreal();
    if (success && mounted) {
      debugPrint('Online login successful');
      await BiometricAuthService.saveCredentials(email, password, userID);
      Navigator.pushReplacementNamed(context, '/home');
      return;
    }
    
    _checkOfflineCredentials(email, password);
  } on TimeoutException {
    debugPrint('Login timed out - checking offline credentials');
    _checkOfflineCredentials(email, password);
  } on SocketException {
    debugPrint('No internet connection - checking offline credentials');
    _checkOfflineCredentials(email, password);
  } catch (e) {
    debugPrint('Login error: $e');
    _showLoginError('Login failed. Please try again.');
  }
}

  Future<void> _checkConnectivity() async {
    
    // Check connectivity
    final bool hasInternet = await _connectivityService.checkConnectivity();
    
    if (mounted) {
      setState(() {
        _isOffline = !hasInternet;
      });
      
    }
  }
   
void _handleRetryPressed() async { 
    if (mounted) { 
      setState(() { 
        _isCheckingConnectivity = true; 
      }); 
    } 
     
    await _connectivityService.checkConnectivity(); 
     
  } 
  



Future<void> _checkOfflineCredentials(String email, String password) async {
  try {
    debugPrint('Checking saved credentials for offline login');
    final savedCreds = await BiometricAuthService.getSavedCredentials();
    debugPrint('Email: ${savedCreds['email']}');
    debugPrint('Password: ${savedCreds['password']}');
    if (savedCreds['email'] == email && savedCreds['password'] == password) {
      if (mounted) {
        debugPrint('Offline login successful');
        Navigator.pushReplacementNamed(context, '/home');
        _showOfflineWarning();
      }
    } else {
      debugPrint('Offline login failed - credentials mismatch');
      _showLoginError('No internet connection and no matching saved credentials');
    }
  } catch (e) {
    debugPrint('Offline check error: $e');
    _showLoginError('Could not verify credentials offline');
  }
}
<<<<<<< HEAD

  void _showOfflineWarning() { 
  showCupertinoDialog( 
    context: context, 
    builder: (context) => CupertinoAlertDialog( 
      title: const Text('Offline Mode'), 
      content: const Text( 
        'You are using the app in offline mode. Some features may be limited.', 
      ), 
      actions: [ 
        CupertinoDialogAction( 
          isDefaultAction: true, 
          onPressed: () => Navigator.pop(context), 
          child: const Text('OK'), 
        ), 
      ], 
    ), 
  ); 
} 
=======
void _showOfflineWarning() {
  showCupertinoDialog(
    context: context,
    builder: (context) => CupertinoAlertDialog(
      title: const Text('Offline Mode'),
      content: const Text(
        'You are using the app in offline mode. Some features may be limited.',
      ),
      actions: [
        CupertinoDialogAction(
          isDefaultAction: true,
          onPressed: () => Navigator.pop(context),
          child: const Text('OK'),
        ),
      ],
    ),
  );
}
>>>>>>> 4d3be2db

  void _showLoginError(String errorMessage) {
    if (!mounted) return;
    
    showCupertinoDialog(
      context: context,
      builder: (context) => CupertinoAlertDialog(
        title: const Text('Login Failed'),
        content: Text(errorMessage),
        actions: [
          CupertinoDialogAction(
            child: const Text('OK'),
            onPressed: () => Navigator.pop(context),
          ),
        ],
      ),
    );
  }


  @override
  void dispose(){
    _emailController.dispose();
    _passwordController.dispose();
    super.dispose();
  }

  @override
  Widget build(BuildContext context) {
  // Get current connectivity state - make sure you have these variables defined in your state
    bool isOffline = !_hasInternetAccess;
  
  return MaterialApp(
    home: Scaffold(
      backgroundColor: Color(0xFFf1f1f1),
      body: SafeArea(
        child: SingleChildScrollView(
          child: Column(
            crossAxisAlignment: CrossAxisAlignment.start,
            children: [
              // Add the connection status banner at the top
              if (isOffline || _isCheckingConnectivity)
                Container(
                  width: double.infinity,
                  color: CupertinoColors.systemYellow.withOpacity(0.3),
                  padding: const EdgeInsets.symmetric(vertical: 8, horizontal: 16),
                  child: Row(
                    children: [
                      _isCheckingConnectivity 
                          ? CupertinoActivityIndicator(radius: 8)
                          : const Icon(
                              CupertinoIcons.exclamationmark_triangle,
                              size: 16,
                              color: CupertinoColors.systemYellow,
                            ),
                      const SizedBox(width: 8),
                      Expanded(
                        child: Text(
                          _isCheckingConnectivity
                              ? "Checking internet connection..."
                              : "No internet connection. Some features may not work.",
                          style: GoogleFonts.inter(
                            fontSize: 12,
                            color: CupertinoColors.systemGrey,
                          ),
                        ),
                      ),
                      if (!_isCheckingConnectivity)
                        CupertinoButton(
                          padding: EdgeInsets.zero,
                          minSize: 0,
                          
                          onPressed: _handleRetryPressed,
                          child: Text(
                            "Retry",
                            style: GoogleFonts.inter(
                              fontSize: 12,
                              color: Colors.blue, 
                            ),
                          ),
                        ),
                    ],
                  ),
                ),

              // Rest of your existing content
              ClipRRect(
                borderRadius: const BorderRadius.only(
                  bottomLeft: Radius.circular(10),
                  bottomRight: Radius.circular(10),
                ),
                child: Image.asset(
                  'assets/images/PlainLogoWithBackground.png',
                  width: double.infinity,
                  height: 300,
                  fit: BoxFit.cover,
                ),
              ),
              const SizedBox(height: 20),
              Padding(
                padding: const EdgeInsets.symmetric(horizontal: 25),
                child: Text(
                  "Welcome!",
                  style: GoogleFonts.poppins(
                    fontWeight: FontWeight.bold,
                    fontSize: 40,
                    color: Colors.black,
                  ),
                ),
              ),
              const SizedBox(height: 40),
            
                // Username textbox
                Padding(
                  padding: const EdgeInsets.symmetric(horizontal: 25),
                  child: Container(
                    decoration: BoxDecoration(
                      color: Colors.white10,
                      border: Border.all(color: Colors.grey),
                      borderRadius: BorderRadius.circular(12),
                    ),
                    child: Padding(
                      padding: const EdgeInsets.only(left: 20),
                      child: TextField(
                        controller: _emailController,
                        decoration: const InputDecoration(
                          hintText: "Username",
                          border: InputBorder.none,
                        ),
                      ),
                    ),
                  ),
                ),
                const SizedBox(height: 20),
            
                // Password Textbox
                Padding(
                  padding: const EdgeInsets.symmetric(horizontal: 25),
                  child: Container(
                    decoration: BoxDecoration(
                      color: Colors.white10,
                      border: Border.all(color: Colors.grey),
                      borderRadius: BorderRadius.circular(12),
                    ),
                    child: Padding(
                      padding: const EdgeInsets.only(left: 20),
                      child: TextField(
                        controller: _passwordController,
                        obscureText: true,
                        decoration: const InputDecoration(
                          hintText: "Password",
                          border: InputBorder.none,
                        ),
                      ),
                    ),
                  ),
                ),
                const SizedBox(height: 20),
            
                // Login button
                Padding(
                  padding: const EdgeInsets.symmetric(horizontal: 25),
                  child: GestureDetector(
                    onTap: () async {
                      debugPrint("Login attempt with email: ${_emailController.text}");
                      await _attemptLogin(
                        _emailController.text.trim(),
                        _passwordController.text.trim(),
                      );
                    },
                    child: Container(
                      padding: const EdgeInsets.all(20),
                      decoration: BoxDecoration(
                        color: Color(0xFF66B7EF),
                        borderRadius: BorderRadius.circular(12),
                      ),
                      child: Center(
                        child: Text(
                          "Login",
                          style: GoogleFonts.poppins(
                            color: Colors.white,
                            fontWeight: FontWeight.bold,
                            fontSize: 18,
                          ),
                        ),
                      ),
                    ),
                  ),
                ),
                const SizedBox(height: 10),
            
                // Biometric Login Button (conditionally shown)
                FutureBuilder<bool>(
                future: _savedCredentialsFuture,
                builder: (context, snapshot) {
                  final hasSavedCredentials = snapshot.data ?? false;
                  
                  if (_biometricsAvailable && hasSavedCredentials) {
                    return Padding(
                      padding: const EdgeInsets.symmetric(horizontal: 25),
                      child: GestureDetector(
                        onTap: _handleBiometricLogin,
                        child: Container(
                          padding: const EdgeInsets.all(20),
                          decoration: BoxDecoration(
                            color: Color(0xFF66B7EF),
                            borderRadius: BorderRadius.circular(12),
                          ),
                          child: Center(
                            child: Row(
                              mainAxisAlignment: MainAxisAlignment.center,
                              children: [
                                Icon(
                                  Icons.fingerprint,
                                  color: Colors.white,
                                  size: 24,
                                ),
                                const SizedBox(width: 10),
                                Text(
                                  "Login with Biometrics",
                                  style: GoogleFonts.poppins(
                                    color: Colors.white,
                                    fontWeight: FontWeight.bold,
                                    fontSize: 18,
                                  ),
                                ),
                              ],
                            ),
                          ),
                        ),
                      ),
                    );
                  }
                  return const SizedBox.shrink();
                },
              ),
                const SizedBox(height: 10),
            
                // Sign Up Text
                Row(
                  mainAxisAlignment: MainAxisAlignment.center,
                  children: [
                    Text(
                      "Not a member?",
                      style: GoogleFonts.poppins(),
                    ),
                    const SizedBox(width: 5),
                    GestureDetector(
                      onTap: widget.showRegisterPage,
                      child: Text(
                        "Register now",
                        style: GoogleFonts.poppins(
                          fontWeight: FontWeight.bold,
                          color: Colors.blue,
                        ),
                      ),
                    ),
                  ],
                ),
              ],
            ),
          ),
        ),
      ),
    );
  }
}

<|MERGE_RESOLUTION|>--- conflicted
+++ resolved
@@ -166,7 +166,6 @@
     _showLoginError('Could not verify credentials offline');
   }
 }
-<<<<<<< HEAD
 
   void _showOfflineWarning() { 
   showCupertinoDialog( 
@@ -186,26 +185,6 @@
     ), 
   ); 
 } 
-=======
-void _showOfflineWarning() {
-  showCupertinoDialog(
-    context: context,
-    builder: (context) => CupertinoAlertDialog(
-      title: const Text('Offline Mode'),
-      content: const Text(
-        'You are using the app in offline mode. Some features may be limited.',
-      ),
-      actions: [
-        CupertinoDialogAction(
-          isDefaultAction: true,
-          onPressed: () => Navigator.pop(context),
-          child: const Text('OK'),
-        ),
-      ],
-    ),
-  );
-}
->>>>>>> 4d3be2db
 
   void _showLoginError(String errorMessage) {
     if (!mounted) return;
