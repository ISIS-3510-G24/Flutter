--- conflicted
+++ resolved
@@ -17,18 +17,18 @@
   await Firebase.initializeApp(
     options: DefaultFirebaseOptions.currentPlatform,
   );
-<<<<<<< HEAD
+
   await Hive.initFlutter();
   await HiveFindStorage.initialize();
  
-=======
+
 
   await FirebaseAppCheck.instance.activate(
 
      appleProvider: AppleProvider.appAttest,
   );
 
->>>>>>> dedcd1c5
+
   await HiveChatStorage.initialize();
 
   FirebaseFirestore.instance.settings = 
