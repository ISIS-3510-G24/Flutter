import 'dart:ui';
import 'package:firebase_app_check/firebase_app_check.dart';
import 'package:cloud_firestore/cloud_firestore.dart';
import 'package:flutter/cupertino.dart';
import 'package:flutter_localizations/flutter_localizations.dart';
import 'package:unimarket/core/firebase_options.dart';
import 'package:unimarket/core/routes.dart';  
import 'package:firebase_core/firebase_core.dart';
import 'package:firebase_crashlytics/firebase_crashlytics.dart';
import 'package:unimarket/data/hive_chat_storage.dart';
import 'package:unimarket/theme/app_colors.dart';
import 'package:unimarket/data/hive_find_storage.dart';
import 'package:hive_flutter/hive_flutter.dart';
<<<<<<< HEAD
import 'package:firebase_in_app_messaging/firebase_in_app_messaging.dart';
import 'package:unimarket/services/order_analysis_service.dart';
import 'package:flutter/foundation.dart'; // for kIsWeb
=======
>>>>>>> 469dcec2



void main() async {
  WidgetsFlutterBinding.ensureInitialized();
  await Firebase.initializeApp(
    options: DefaultFirebaseOptions.currentPlatform,
  );

  await Hive.initFlutter();
  await HiveFindStorage.initialize();
 


  if (kIsWeb) {
    await FirebaseAppCheck.instance.activate(
      webProvider: ReCaptchaV3Provider('12345678'),
    );
  } else {
    await FirebaseAppCheck.instance.activate(
      appleProvider: AppleProvider.appAttest,
    
    );
  }


  await HiveChatStorage.initialize();

  FirebaseFirestore.instance.settings = 
    Settings(persistenceEnabled: true, cacheSizeBytes: Settings.CACHE_SIZE_UNLIMITED);

  FlutterError.onError = (errorDetails) {
      FirebaseCrashlytics.instance.recordFlutterFatalError(errorDetails);
  };
    // Pass all uncaught asynchronous errors that aren't handled by the Flutter framework to Crashlytics
   PlatformDispatcher.instance.onError = (error, stack) {
        FirebaseCrashlytics.instance.recordError(error, stack, fatal: true);
        return true;
    };

<<<<<<< HEAD

  if (!kIsWeb) {
  FirebaseInAppMessaging.instance.setMessagesSuppressed(false);
}

  final orderAnalysisService = OrderAnalysisService();
  final peakHours = await orderAnalysisService.findPeakHours();

  print("Peak hours: $peakHours");

=======
>>>>>>> 469dcec2
  runApp(const UniMarketApp());
}

class UniMarketApp extends StatelessWidget {
  const UniMarketApp({super.key});

  @override
  Widget build(BuildContext context) {
    return CupertinoApp(
      title: 'UniMarket',
      theme: const CupertinoThemeData(
        primaryColor: AppColors.primaryBlue,
        brightness: Brightness.light,
      ),
      initialRoute: '/',  
      onGenerateRoute: Routes.generateRoute, 
      localizationsDelegates: const [
        GlobalMaterialLocalizations.delegate,
        GlobalWidgetsLocalizations.delegate,
        GlobalCupertinoLocalizations.delegate,
      ],
      supportedLocales: const [
        Locale('en', ''),
        Locale('es', ''),
      ],
    );
  }
}<|MERGE_RESOLUTION|>--- conflicted
+++ resolved
@@ -11,12 +11,10 @@
 import 'package:unimarket/theme/app_colors.dart';
 import 'package:unimarket/data/hive_find_storage.dart';
 import 'package:hive_flutter/hive_flutter.dart';
-<<<<<<< HEAD
 import 'package:firebase_in_app_messaging/firebase_in_app_messaging.dart';
 import 'package:unimarket/services/order_analysis_service.dart';
 import 'package:flutter/foundation.dart'; // for kIsWeb
-=======
->>>>>>> 469dcec2
+
 
 
 
@@ -57,19 +55,7 @@
         return true;
     };
 
-<<<<<<< HEAD
 
-  if (!kIsWeb) {
-  FirebaseInAppMessaging.instance.setMessagesSuppressed(false);
-}
-
-  final orderAnalysisService = OrderAnalysisService();
-  final peakHours = await orderAnalysisService.findPeakHours();
-
-  print("Peak hours: $peakHours");
-
-=======
->>>>>>> 469dcec2
   runApp(const UniMarketApp());
 }
 
